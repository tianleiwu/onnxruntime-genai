--- conflicted
+++ resolved
@@ -75,8 +75,7 @@
   std::cout << " ---\n";
   std::cout << std::left << std::setw(12) << "Batch Size" << std::setw(12) << "Vocab Size" << std::setw(5) << "K"
             << std::setw(28) << "Algorithm" << std::setw(12) << "Latency(us)" << std::setw(12) << "Stdev(us)"
-            << std::setw(12) << "P95(us)"
-            << "\n";
+            << std::setw(12) << "P95(us)" << "\n";
   std::cout << std::string(97, '-') << "\n";
 
   for (const auto& result : results) {
@@ -253,7 +252,7 @@
   if (Generators::cuda::radix_partition_sort::IsSupported(params.batch_size, params.vocab_size, params.k)) {
     auto [mean_ms, stdev_ms, p95_ms] = bench_algo([&]() {
       Generators::cuda::radix_partition_sort::RunTopK(data.get(), stream, scores_in_d.get(), params.vocab_size,
-                                            params.batch_size, params.k);
+                                                      params.batch_size, params.k);
     });
     std::string algo_name = "PARTITION_SORT";
     algo_name += stable_suffix;
@@ -262,7 +261,6 @@
     algo_latencies[algo_name] = mean_ms;
   }
 
-<<<<<<< HEAD
   // Benchmark Hybrid Sort
   if (params.k <= Generators::cuda::kHybridSortMaxK) {
     auto [mean_ms, stdev_ms, p95_ms] = bench_algo([&]() {
@@ -320,20 +318,6 @@
 #endif
 
   csv_results.push_back(current_csv_result);
-=======
-  // Benchmark Distributed Selection Sort
-  {
-    if ((params.batch_size <= Generators::cuda::topk_impl_details::kTopKDistributedSelectSortMaxBatchSize) &&
-        (params.k <= Generators::cuda::topk_impl_details::kTopKDistributedSelectSortMaxTopK) &&
-        (params.vocab_size >= Generators::cuda::topk_impl_details::kTopKDistributedSelectSortMinVocabSize)) {
-      auto [mean_ms, stdev_ms, p95_ms] = bench_algo([&]() {
-        Generators::cuda::RunTopKViaDistributedSelectionSort(data.get(), stream, scores_in_d.get(),
-                                                             params.vocab_size, params.k);
-      });
-      all_results.push_back({params, "DISTRIBUTED_SELECTION_SORT", 0, mean_ms, stdev_ms, p95_ms});
-    }
-  }
->>>>>>> d5dc8cb0
 
   PrintSummary(all_results);
   CUDA_CHECK(cudaStreamDestroy(stream));
